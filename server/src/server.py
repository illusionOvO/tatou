--- conflicted
+++ resolved
@@ -955,7 +955,6 @@
             "position": position
         }), 200
 
-<<<<<<< HEAD
 
     @app.post("/api/load-plugin")
     @require_auth
@@ -1087,7 +1086,6 @@
     
 
     return app
-=======
     # POST /api/read-watermark
     # @app.post("/api/read-watermark")
     # @app.post("/api/read-watermark/<int:document_id>")
@@ -1166,7 +1164,6 @@
     #     }), 201
 
     # return app
->>>>>>> 6e7de993
     
 
 # WSGI entrypoint
